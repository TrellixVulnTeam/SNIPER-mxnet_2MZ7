--- conflicted
+++ resolved
@@ -173,11 +173,8 @@
     area[i] = (dets[5*i + 2] - dets[5*i + 0] + 1) * (dets[5*i + 3] - dets[5*i + 1] + 1);
   }
 
-<<<<<<< HEAD
   int max_nms = std::min(12000, chip_anchors);
-=======
-  int max_nms = min(12000, chip_anchors);
->>>>>>> 96a55209
+
   #pragma omp parallel for num_threads(8)
   for (int i = 0; i < num_images; i++) {
     std::vector <float> sortids(chip_anchors);
