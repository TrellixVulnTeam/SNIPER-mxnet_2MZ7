import mxnet as mx
import numpy as np
import sys
from io_func.feat_io import DataReadStream

# The interface of a data iter that works for bucketing
#
# DataIter
#   - default_bucket_key: the bucket key for the default symbol.
#
# DataBatch
#   - provide_data: same as DataIter, but specific to this batch
#   - provide_label: same as DataIter, but specific to this batch
#   - bucket_key: the key for the bucket that should be used for this batch

def read_content(path):
    with open(path) as input:
        content = input.read()
        content = content.replace('\n', ' <eos> ').replace('. ', ' <eos> ')
        return content

class SimpleBatch(object):
    def __init__(self, data_names, data, label_names, label, bucket_key,
                 utt_id=None, effective_sample_count=None):
        self.data = data
        self.label = label
        self.data_names = data_names
        self.label_names = label_names
        self.bucket_key = bucket_key
        self.utt_id = utt_id
        self.effective_sample_count = effective_sample_count

        self.pad = 0
        self.index = None # TODO: what is index?

    @property
    def provide_data(self):
        return [(n, x.shape) for n, x in zip(self.data_names, self.data)]

    @property
    def provide_label(self):
        return [(n, x.shape) for n, x in zip(self.label_names, self.label)]

class TruncatedSentenceIter(mx.io.DataIter):
    """DataIter used in Truncated-BPTT.

    Each sentence is split into chunks of fixed lengths. The states are
    forwarded during forward, but the backward is only computed within
    chunks. This mechanism does not require bucketing, and it sometimes
    avoid gradient exploding problems in very long sequences.

    Parameters
    ----------
    pad_zeros : bool
        Default `False`. Control the behavior of padding when we run
        out of the whole dataset. When true, we will pad with all-zeros.
        When false, will pad with a random sentence in the dataset.
        Usually, for training we would like to use `False`, but
        for testing use `True` so that the evaluation metric can
        choose to ignore the padding by detecting the zero-labels.
    """
    def __init__(self, train_sets, batch_size, init_states, truncate_len=20, delay=5,
                 feat_dim=40, data_name='data', label_name='softmax_label',
                 has_label=True, do_shuffling=True, pad_zeros=False):

        self.train_sets = train_sets
        self.train_sets.initialize_read()

        self.data_name = data_name
        self.label_name = label_name

        self.feat_dim = feat_dim
        self.has_label = has_label
        self.batch_size = batch_size
        self.truncate_len = truncate_len
        self.delay = delay

        self.do_shuffling = do_shuffling
        self.pad_zeros = pad_zeros

        self.data = [mx.nd.zeros((batch_size, truncate_len, feat_dim))]
        self.label = None
        if has_label:
            self.label = [mx.nd.zeros((batch_size, truncate_len))]

        self.init_state_names = [x[0] for x in init_states]
        self.init_state_arrays = [mx.nd.zeros(x[1]) for x in init_states]

        self.provide_data = [(data_name, self.data[0].shape)] + init_states
        self.provide_label = []
        if has_label:
            self.provide_label = [(label_name, self.label[0].shape)]

        self._load_data()
        self._make_data_plan()

    def _load_data(self):
        sys.stderr.write('Loading data into memory...\n')
        self.features = []
        self.labels = []
        self.utt_ids = []

        seq_len_tot = 0.0
        while True:
            (feats, tgs, utt_id) = self.train_sets.load_next_seq()
            if utt_id is None:
                break
            if tgs is None and self.has_label:
                continue
            if feats.shape[0] == 0:
                continue

            if self.has_label and self.delay > 0:
                # delay the labels
                tgs[self.delay:] = tgs[:-self.delay]
                tgs[:self.delay] = tgs[0] # boradcast assign
            self.features.append(feats)
            if self.has_label:
                self.labels.append(tgs+1)
            self.utt_ids.append(utt_id)
            seq_len_tot += feats.shape[0]

        sys.stderr.write('    %d utterances loaded...\n' % len(self.utt_ids))
        sys.stderr.write('    avg-sequence-len = %.0f\n' % (seq_len_tot/len(self.utt_ids)))

    def _make_data_plan(self):
        if self.do_shuffling:
            # TODO: should we group utterances of similar length together?
            self._data_plan = np.random.permutation(len(self.features))
        else:
            # we might not want to do shuffling for testing for example
            self._data_plan = np.arange(len(self.features))

    def __iter__(self):
        assert len(self._data_plan) >= self.batch_size, \
            "Total number of sentences smaller than batch size, consider using smaller batch size"
        utt_idx = self._data_plan[:self.batch_size]
        utt_inside_idx = [0] * self.batch_size

        next_utt_idx = self.batch_size
        is_pad = [False] * self.batch_size
        pad = 0

        np_data_buffer = np.zeros((self.batch_size, self.truncate_len, self.feat_dim))
        np_label_buffer = np.zeros((self.batch_size, self.truncate_len))
        utt_id_buffer = [None] * self.batch_size

        data_names = [self.data_name] + self.init_state_names
        label_names = [self.label_name]

        # reset states
        for state in self.init_state_arrays:
            state[:] = 0.1

        while True:
            effective_sample_count = self.batch_size * self.truncate_len
            for i, idx in enumerate(utt_idx):
                fea_utt = self.features[idx]
                if utt_inside_idx[i] >= fea_utt.shape[0]:
                    # we have consumed this sentence

                    # reset the states
                    for state in self.init_state_arrays:
                        state[i:i+1] = 0.1
                    # load new sentence
                    if is_pad[i]:
                        # I am already a padded sentence, just rewind to the
                        # beginning of the sentece
                        utt_inside_idx[i] = 0
                    elif next_utt_idx >= len(self.features):
                        # we consumed the whole dataset, simply repeat this sentence
                        # and set pad
                        pad += 1
                        is_pad[i] = True
                        utt_inside_idx[i] = 0
                    else:
                        # move to the next sentence
                        utt_idx[i] = self._data_plan[next_utt_idx]
                        idx = utt_idx[i]
                        fea_utt = self.features[idx]
                        utt_inside_idx[i] = 0
                        next_utt_idx += 1

                if is_pad[i] and self.pad_zeros:
                    np_data_buffer[i] = 0
                    np_label_buffer[i] = 0
                    effective_sample_count -= self.truncate_len
                else:
                    idx_take = slice(utt_inside_idx[i],
                                     min(utt_inside_idx[i]+self.truncate_len,
                                         fea_utt.shape[0]))
                    n_take = idx_take.stop - idx_take.start
                    np_data_buffer[i][:n_take] = fea_utt[idx_take]
                    np_label_buffer[i][:n_take] = self.labels[idx][idx_take]
                    if n_take < self.truncate_len:
                        np_data_buffer[i][n_take:] = 0
                        np_label_buffer[i][n_take:] = 0
<<<<<<< HEAD
                        effective_sample_count -= self.truncate_len - n_take

=======
>>>>>>> e2a475f5
                    utt_inside_idx[i] += n_take

                utt_id_buffer[i] = self.utt_ids[idx]

            if pad == self.batch_size:
                # finished all the senteces
                break

            self.data[0][:] = np_data_buffer
            self.label[0][:] = np_label_buffer
            data_batch = SimpleBatch(data_names, self.data + self.init_state_arrays,
                                     label_names, self.label, bucket_key=None,
                                     utt_id=utt_id_buffer,
                                     effective_sample_count=effective_sample_count)

            # Instead of using the 'pad' property, we use an array 'is_pad'. Because
            # our padded sentence could be in the middle of a batch. A sample is pad
            # if we are running out of the data set and they are just some previously
            # seen data to be filled for a whole batch. In prediction, those data
            # should be ignored
            data_batch.is_pad = is_pad

            yield data_batch

    def reset(self):
        self._make_data_plan()


class BucketSentenceIter(mx.io.DataIter):
    def __init__(self, train_sets, buckets, batch_size,
            init_states, delay=5, feat_dim=40,
            data_name='data', label_name='softmax_label', has_label=True):

        self.train_sets=train_sets
        self.train_sets.initialize_read()

        self.data_name = data_name
        self.label_name = label_name

        buckets.sort()
        i_max_bucket = len(buckets)-1
        max_bucket = buckets[i_max_bucket]

        self.buckets = buckets
        self.data = [[] for k in buckets]
        #self.label = [[] for k in buckets]
        self.utt_id = [[] for k in buckets]
        self.feat_dim = feat_dim
        self.default_bucket_key = max(buckets)
        self.has_label = has_label

        sys.stderr.write("Loading data...\n")
        T_OVERLAP = buckets[0]/2
        n = 0
        while True:
            (feats, tgts, utt_id) = self.train_sets.load_next_seq()
            if utt_id is None:
                break
            if tgts is None and self.has_label:
                continue
            if feats.shape[0] == 0:
                continue

            # we split sentence into overlapping segments if it is
            # longer than the largest bucket
            t_start = 0; t_end = feats.shape[0]
            while t_start < t_end:
                if t_end - t_start > max_bucket:
                    t_take = max_bucket
                    i_bucket = i_max_bucket
                else:
                    for i, bkt in enumerate(buckets):
                        if bkt >= t_end-t_start:
                            t_take = t_end-t_start
                            i_bucket = i
                            break

                n += 1
                if self.has_label:
                    self.data[i_bucket].append((feats[t_start:t_start+t_take],
                                                tgts[t_start:t_start+t_take]+1))
                else:
                    self.data[i_bucket].append(feats[t_start:t_start+t_take])

                self.utt_id[i_bucket].append(utt_id)
                t_start += t_take
                if t_start >= t_end:
                    # this sentence is consumed
                    break
                t_start -= T_OVERLAP

        # Get the size of each bucket, so that we could sample
        # uniformly from the bucket
        bucket_sizes = [len(x) for x in self.data]

        self.batch_size = batch_size
        # convert data into ndarrays for better speed during training

        data = [np.zeros((len(x), buckets[i], self.feat_dim))
                if len(x) % self.batch_size == 0
                else np.zeros(((len(x)/self.batch_size + 1) * self.batch_size, buckets[i], self.feat_dim))
                for i, x in enumerate(self.data)]

        label = [np.zeros((len(x), buckets[i]))
                 if len(x) % self.batch_size == 0
                 else np.zeros(((len(x)/self.batch_size + 1) * self.batch_size, buckets[i]))
                 for i, x in enumerate(self.data)]

        utt_id = [[] for k in buckets]
        for i, x in enumerate(data):
            utt_id[i] = ["GAP_UTT"] * len(x)

        for i_bucket in range(len(self.buckets)):
            for j in range(len(self.data[i_bucket])):
                sentence = self.data[i_bucket][j]
                if self.has_label:
                    sentence[1][delay:] = sentence[1][:-delay]
                    sentence[1][:delay] = sentence[1][0] # broadcast assignment
                    data[i_bucket][j, :len(sentence[0])] = sentence[0]
                    label[i_bucket][j, :len(sentence[1])] = sentence[1]
                else:
                    data[i_bucket][j, :len(sentence)] = sentence
                    # borrow this place to pass in sentence length. TODO: use a less hacky way.
                    label[i_bucket][j, :len(sentence)] += len(sentence)

                utt_id[i_bucket][j] = self.utt_id[i_bucket][j]

        self.data = data
        self.label = label
        self.utt_id = utt_id

        # Get the size of each bucket, so that we could sample
        # uniformly from the bucket
        bucket_sizes = [len(x) for x in self.data]

        sys.stderr.write("Summary of dataset ==================\n")
        for bkt, sz in zip(buckets, bucket_sizes):
            sys.stderr.write("bucket of len %3d : %d samples\n" % (bkt, sz))

        bucket_size_tot = float(sum(bucket_sizes))

        self.bucket_sizes = bucket_sizes
        self.make_data_iter_plan()

        self.init_states = init_states
        self.init_state_arrays = [mx.nd.zeros(x[1]) for x in init_states]

        self.provide_data = [(data_name, (batch_size, self.default_bucket_key, self.feat_dim))] + init_states
        self.provide_label = [(label_name, (self.batch_size, self.default_bucket_key))]

    def make_data_iter_plan(self):
        "make a random data iteration plan"
        # truncate each bucket into multiple of batch-size
        bucket_n_batches = []
        for i in range(len(self.data)):
            bucket_n_batches.append(len(self.data[i]) / self.batch_size)
            self.data[i] = self.data[i][:int(bucket_n_batches[i]*self.batch_size),:]
            self.label[i] = self.label[i][:int(bucket_n_batches[i]*self.batch_size)]

        bucket_plan = np.hstack([np.zeros(n, int)+i for i, n in enumerate(bucket_n_batches)])
        np.random.shuffle(bucket_plan)

        bucket_idx_all = [np.random.permutation(len(x)) for x in self.data]

        self.bucket_plan = bucket_plan
        self.bucket_idx_all = bucket_idx_all
        self.bucket_curr_idx = [0 for x in self.data]

        self.data_buffer = []
        self.label_buffer = []
        for i_bucket in range(len(self.data)):
            data = mx.nd.zeros((self.batch_size, self.buckets[i_bucket], self.feat_dim))
            label = mx.nd.zeros((self.batch_size, self.buckets[i_bucket]))
            self.data_buffer.append(data)
            self.label_buffer.append(label)

    def __iter__(self):
        init_state_names = [x[0] for x in self.init_states]
        data_names = [self.data_name] + init_state_names
        label_names = [self.label_name]

        for i_bucket in self.bucket_plan:
            data = self.data_buffer[i_bucket]
            label = self.label_buffer[i_bucket]

            i_idx = self.bucket_curr_idx[i_bucket]
            idx = self.bucket_idx_all[i_bucket][i_idx:i_idx+self.batch_size]
            self.bucket_curr_idx[i_bucket] += self.batch_size
            data[:] = self.data[i_bucket][idx]
            label[:] = self.label[i_bucket][idx]
            data_all = [data] + self.init_state_arrays
            label_all = [label]
            utt_id = np.array(self.utt_id[i_bucket])[idx]
            effective_sample_count = mx.nd.sum(label)
            data_batch = SimpleBatch(data_names, data_all, label_names, label_all,
                                     self.buckets[i_bucket], utt_id,
                                     effective_sample_count=effective_sample_count)
            yield data_batch

    def reset(self):
        self.bucket_curr_idx = [0 for x in self.data]<|MERGE_RESOLUTION|>--- conflicted
+++ resolved
@@ -195,11 +195,8 @@
                     if n_take < self.truncate_len:
                         np_data_buffer[i][n_take:] = 0
                         np_label_buffer[i][n_take:] = 0
-<<<<<<< HEAD
                         effective_sample_count -= self.truncate_len - n_take
 
-=======
->>>>>>> e2a475f5
                     utt_inside_idx[i] += n_take
 
                 utt_id_buffer[i] = self.utt_ids[idx]
